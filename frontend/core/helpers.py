--- conflicted
+++ resolved
@@ -265,7 +265,6 @@
 
 def retrieve_context_per_question(question, retriever):
     """
-<<<<<<< HEAD
     Retrieves metadata or context based on the user's query.
 
     Args:
@@ -287,35 +286,6 @@
         return [doc.page_content for doc in results] if results else ["No relevant context found."]
     except Exception as e:
         raise ValueError(f"Error retrieving context: {e}")
-=======
-    Retrieves relevant context or metadata based on the question.
-
-    Args:
-        question: The user's query.
-        retriever: The retriever object with metadata and context.
-
-    Returns:
-        - List of metadata (e.g., titles) if the query is about available terms.
-        - List of relevant content for non-metadata queries.
-    """
-    if any(
-        keyword in question.lower()
-        for keyword in ["terms and conditions", "available", "what terms", "companies"]
-    ):
-        # Handle metadata queries
-        if hasattr(retriever, "vectorstore") and hasattr(
-            retriever.vectorstore, "documents"
-        ):
-            return [
-                doc.metadata.get("title", "Unknown")
-                for doc in retriever.vectorstore.documents
-            ]
-        raise ValueError("The retriever or its vectorstore does not contain metadata.")
-
-    # Handle general context queries
-    results = retriever.get_relevant_documents(question)
-    return [doc.page_content for doc in results]
->>>>>>> e40f2428
 
 
 class QuestionAnswerFromContext(BaseModel):
